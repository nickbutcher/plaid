/*
 *   Copyright 2018 Google LLC
 *
 *   Licensed under the Apache License, Version 2.0 (the "License");
 *   you may not use this file except in compliance with the License.
 *   You may obtain a copy of the License at
 *
 *        http://www.apache.org/licenses/LICENSE-2.0
 *
 *   Unless required by applicable law or agreed to in writing, software
 *   distributed under the License is distributed on an "AS IS" BASIS,
 *   WITHOUT WARRANTIES OR CONDITIONS OF ANY KIND, either express or implied.
 *   See the License for the specific language governing permissions and
 *   limitations under the License.
 *
 */

apply plugin: 'com.android.dynamic-feature'
apply plugin: 'kotlin-android'
apply plugin: 'kotlin-kapt'

apply from: '../shared_dependencies.gradle'
apply from: '../test_dependencies.gradle'

android {
    compileSdkVersion versions.compileSdk

    defaultConfig {
        minSdkVersion versions.minSdk
        targetSdkVersion versions.targetSdk

        javaCompileOptions {
            annotationProcessorOptions {
                arguments << ['dagger.gradle.incremental': 'true']
            }
        }
    }

    compileOptions {
        sourceCompatibility JavaVersion.VERSION_1_8
        targetCompatibility JavaVersion.VERSION_1_8
    }
}

dependencies {
    api project(':app')

    implementation "com.github.bumptech.glide:recyclerview-integration:${versions.glide}"
    implementation "org.jetbrains.kotlin:kotlin-reflect:${versions.kotlin}"
    kapt "com.google.dagger:dagger-compiler:${versions.dagger}"

}

kapt {
    useBuildCache = true
<<<<<<< HEAD
    correctErrorTypes true
=======
>>>>>>> 942275cc
}<|MERGE_RESOLUTION|>--- conflicted
+++ resolved
@@ -53,8 +53,5 @@
 
 kapt {
     useBuildCache = true
-<<<<<<< HEAD
     correctErrorTypes true
-=======
->>>>>>> 942275cc
 }