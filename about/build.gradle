/*
 *   Copyright 2018 Google LLC
 *
 *   Licensed under the Apache License, Version 2.0 (the "License");
 *   you may not use this file except in compliance with the License.
 *   You may obtain a copy of the License at
 *
 *        http://www.apache.org/licenses/LICENSE-2.0
 *
 *   Unless required by applicable law or agreed to in writing, software
 *   distributed under the License is distributed on an "AS IS" BASIS,
 *   WITHOUT WARRANTIES OR CONDITIONS OF ANY KIND, either express or implied.
 *   See the License for the specific language governing permissions and
 *   limitations under the License.
 *
 */

apply plugin: 'com.android.dynamic-feature'
apply plugin: 'kotlin-android'
apply plugin: 'kotlin-kapt'

apply from: '../shared_dependencies.gradle'
apply from: '../test_dependencies.gradle'

android {
    compileSdkVersion versions.compileSdk

    defaultConfig {
        minSdkVersion versions.minSdk
        targetSdkVersion versions.targetSdk

        testInstrumentationRunner 'androidx.test.runner.AndroidJUnitRunner'

        javaCompileOptions {
            annotationProcessorOptions {
                arguments << ['dagger.gradle.incremental': 'true']
            }
        }
    }

    dataBinding {
        enabled true
    }

    compileOptions {
        sourceCompatibility JavaVersion.VERSION_1_8
        targetCompatibility JavaVersion.VERSION_1_8
    }
}

dependencies {
<<<<<<< HEAD
    api project(':app')
=======
    implementation project(':app')
    implementation project(':core')
    implementation project(':bypass')
>>>>>>> 942275cc

    implementation "androidx.viewpager2:viewpager2:${versions.viewPager2}"
    implementation "com.android.support:customtabs:${versions.supportLibrary}"
    implementation "com.github.bumptech.glide:glide:${versions.glide}"

    kapt "com.google.dagger:dagger-compiler:${versions.dagger}"
}

kapt {
    useBuildCache = true
<<<<<<< HEAD
    correctErrorTypes true
=======
>>>>>>> 942275cc
}<|MERGE_RESOLUTION|>--- conflicted
+++ resolved
@@ -49,13 +49,7 @@
 }
 
 dependencies {
-<<<<<<< HEAD
     api project(':app')
-=======
-    implementation project(':app')
-    implementation project(':core')
-    implementation project(':bypass')
->>>>>>> 942275cc
 
     implementation "androidx.viewpager2:viewpager2:${versions.viewPager2}"
     implementation "com.android.support:customtabs:${versions.supportLibrary}"
@@ -66,8 +60,5 @@
 
 kapt {
     useBuildCache = true
-<<<<<<< HEAD
     correctErrorTypes true
-=======
->>>>>>> 942275cc
 }