/*
 * Copyright 2015 Google Inc.
 *
 * Licensed under the Apache License, Version 2.0 (the "License");
 * you may not use this file except in compliance with the License.
 * You may obtain a copy of the License at
 *
 *      http://www.apache.org/licenses/LICENSE-2.0
 *
 * Unless required by applicable law or agreed to in writing, software
 * distributed under the License is distributed on an "AS IS" BASIS,
 * WITHOUT WARRANTIES OR CONDITIONS OF ANY KIND, either express or implied.
 * See the License for the specific language governing permissions and
 * limitations under the License.
 */

buildscript { scriptHandler ->
    apply from: 'repositories.gradle',
            to: scriptHandler
    ext.versions = [
            'compileSdk'         : 28,
            'minSdk'             : 23,
            'targetSdk'          : 28,
            'appcompat'          : '1.1.0-alpha05',
            'androidx'           : '1.0.0',
            'androidxCollection' : '1.0.0',
            'androidxArch'       : '2.0.0',
            'constraintLayout'   : '2.0.0-alpha2',
            'coreKtx'            : '1.2.0-alpha01',
            'coroutines'         : '1.2.1',
            'crashlytics'        : '2.9.8',
            'dagger'             : '2.16',
            'espresso'           : '3.1.0-beta02',
            'extJunit'           : '1.1.0',
            'fabric'             : '1.25.4',
            'firebase'           : '16.0.6',
            'glide'              : '4.8.0',
            'googleServices'     : '4.0.1',
            'gson'               : '2.8.5',
            'jsoup'              : '1.11.3',
            'junit'              : '4.12',
            'kotlin'             : '1.3.40',
            'ktlint'             : '0.24.0',
            'legacyCoreUtils'    : '1.0.0',
            'lifecycle'          : '2.2.0-alpha01',
            'material'           : '1.1.0-alpha05',
            'mockito'            : '2.23.0',
            'mockito_kotlin'     : '2.0.0-RC3',
            'okhttp'             : '3.10.0',
            'retrofit'           : '2.6.0',
            'room'               : '2.1.0-alpha05',
            'supportLibrary'     : '28.0.0',
            'test_rules'         : '1.1.0-beta02',
            'test_runner'        : '1.1.0-beta02',
            'ui_automator'       : '2.2.0-beta02',
            'viewPager2'         : '1.0.0-alpha02'
    ]
    ext.names = [
            'applicationId': 'io.plaidapp'
    ]

    dependencies {
<<<<<<< HEAD
        classpath 'com.android.tools.build:gradle:3.5.0-beta04'
=======
        classpath 'com.android.tools.build:gradle:3.4.1'
>>>>>>> d47eee7e
        classpath "org.jetbrains.kotlin:kotlin-gradle-plugin:${versions.kotlin}"
        classpath "com.google.gms:google-services:${versions.googleServices}"
        classpath "io.fabric.tools:gradle:${versions.fabric}"
    }

}

plugins {
    id 'com.diffplug.gradle.spotless' version '3.14.0'
}

ext {
    // query git for the commit count to automate versioning.
    gitCommitCount = 100 +
            Integer.parseInt('git rev-list --count HEAD'.execute([], project.rootDir).text.trim())
}

subprojects {
    buildscript {
        apply from: rootProject.file('repositories.gradle')
    }

    apply plugin: 'com.diffplug.gradle.spotless'
    spotless {
        kotlin {
            target '**/*.kt'
            ktlint(versions.ktlint)
            licenseHeaderFile project.rootProject.file('scripts/copyright.kt')
        }
    }
}<|MERGE_RESOLUTION|>--- conflicted
+++ resolved
@@ -60,16 +60,11 @@
     ]
 
     dependencies {
-<<<<<<< HEAD
         classpath 'com.android.tools.build:gradle:3.5.0-beta04'
-=======
-        classpath 'com.android.tools.build:gradle:3.4.1'
->>>>>>> d47eee7e
         classpath "org.jetbrains.kotlin:kotlin-gradle-plugin:${versions.kotlin}"
         classpath "com.google.gms:google-services:${versions.googleServices}"
         classpath "io.fabric.tools:gradle:${versions.fabric}"
     }
-
 }
 
 plugins {
