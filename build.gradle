/*
 * Copyright 2015 Google Inc.
 *
 * Licensed under the Apache License, Version 2.0 (the "License");
 * you may not use this file except in compliance with the License.
 * You may obtain a copy of the License at
 *
 *      http://www.apache.org/licenses/LICENSE-2.0
 *
 * Unless required by applicable law or agreed to in writing, software
 * distributed under the License is distributed on an "AS IS" BASIS,
 * WITHOUT WARRANTIES OR CONDITIONS OF ANY KIND, either express or implied.
 * See the License for the specific language governing permissions and
 * limitations under the License.
 */

buildscript { scriptHandler ->
    apply from: 'repositories.gradle',
            to: scriptHandler
    ext.versions = [
            'compileSdk'         : 29,
            'minSdk'             : 23,
            'targetSdk'          : 29,
            'appcompat'          : '1.1.0-rc01',
            'androidx'           : '1.0.0',
            'androidxCollection' : '1.0.0',
            'androidxArch'       : '2.0.0',
            'constraintLayout'   : '2.0.0-alpha2',
            'coreKtx'            : '1.2.0-alpha03',
            'coroutines'         : '1.3.0',
            'crashlytics'        : '2.10.1',
            'dagger'             : '2.23.2',
            'espresso'           : '3.1.0-beta02',
            'extJunit'           : '1.1.0',
            'fabric'             : '1.28.0',
            'firebase'           : '17.0.0',
            'glide'              : '4.9.0',
            'googleServices'     : '4.3.0',
            'gson'               : '2.8.5',
            'jsoup'              : '1.11.3',
            'junit'              : '4.12',
            'kotlin'             : '1.3.50',
            'ktlint'             : '0.24.0',
            'legacyCoreUtils'    : '1.0.0',
            'lifecycle'          : '2.2.0-alpha03',
            'material'           : '1.1.0-alpha05',
            'mockito'            : '2.23.0',
            'mockito_kotlin'     : '2.0.0-RC3',
            'okhttp'             : '4.0.0',
            'retrofit'           : '2.6.0',
            'room'               : '2.2.1',
            'supportLibrary'     : '28.0.0',
            'test_rules'         : '1.1.0-beta02',
            'test_runner'        : '1.1.0-beta02',
            'ui_automator'       : '2.2.0-beta02',
            'viewPager2'         : '1.0.0'
    ]
    ext.names = [
            'applicationId': 'io.plaidapp'
    ]

    dependencies {
<<<<<<< HEAD
        classpath 'com.android.tools.build:gradle:3.6.0-beta04'
=======
        classpath 'com.android.tools.build:gradle:3.6.0-beta03'
>>>>>>> 543bb082
        classpath "org.jetbrains.kotlin:kotlin-gradle-plugin:${versions.kotlin}"
        classpath "com.google.gms:google-services:${versions.googleServices}"
        classpath "io.fabric.tools:gradle:${versions.fabric}"
    }
}

plugins {
    id 'com.diffplug.gradle.spotless' version '3.14.0'
}

ext {
    // query git for the commit count to automate versioning.
    gitCommitCount = 100 +
            Integer.parseInt('git rev-list --count HEAD'.execute([], project.rootDir).text.trim())
}

subprojects {
    buildscript {
        apply from: rootProject.file('repositories.gradle')
    }

    apply plugin: 'com.diffplug.gradle.spotless'
    spotless {
        kotlin {
            target '**/*.kt'
            ktlint(versions.ktlint)
            licenseHeaderFile project.rootProject.file('scripts/copyright.kt')
        }
    }
}<|MERGE_RESOLUTION|>--- conflicted
+++ resolved
@@ -60,11 +60,7 @@
     ]
 
     dependencies {
-<<<<<<< HEAD
         classpath 'com.android.tools.build:gradle:3.6.0-beta04'
-=======
-        classpath 'com.android.tools.build:gradle:3.6.0-beta03'
->>>>>>> 543bb082
         classpath "org.jetbrains.kotlin:kotlin-gradle-plugin:${versions.kotlin}"
         classpath "com.google.gms:google-services:${versions.googleServices}"
         classpath "io.fabric.tools:gradle:${versions.fabric}"
