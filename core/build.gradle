/*
 *   Copyright 2018 Google LLC
 *
 *   Licensed under the Apache License, Version 2.0 (the "License");
 *   you may not use this file except in compliance with the License.
 *   You may obtain a copy of the License at
 *
 *        http://www.apache.org/licenses/LICENSE-2.0
 *
 *   Unless required by applicable law or agreed to in writing, software
 *   distributed under the License is distributed on an "AS IS" BASIS,
 *   WITHOUT WARRANTIES OR CONDITIONS OF ANY KIND, either express or implied.
 *   See the License for the specific language governing permissions and
 *   limitations under the License.
 *
 */

apply plugin: 'com.android.library'
apply plugin: 'kotlin-android'
apply plugin: 'kotlin-android-extensions'
apply plugin: 'kotlin-kapt'

apply from: '../shared_dependencies.gradle'
apply from: '../test_dependencies.gradle'

android {
    compileSdkVersion versions.compileSdk

    defaultConfig {
        minSdkVersion versions.minSdk
        targetSdkVersion versions.targetSdk

        testInstrumentationRunner 'androidx.test.runner.AndroidJUnitRunner'

        buildConfigField 'String', 'DESIGNER_NEWS_CLIENT_ID', "\"${designer_news_client_id}\""
        buildConfigField 'String',
                'DESIGNER_NEWS_CLIENT_SECRET', "\"${designer_news_client_secret}\""

        buildConfigField 'String',
                'PRODUCT_HUNT_DEVELOPER_TOKEN', "\"${product_hunt_developer_token}\""

        javaCompileOptions {
            annotationProcessorOptions {
                arguments << ['dagger.gradle.incremental': 'true']
            }
        }
    }

    dataBinding {
        enabled true
    }

    buildTypes {
        release {
            consumerProguardFiles 'proguard-rules.pro'
        }
    }

    compileOptions {
        sourceCompatibility JavaVersion.VERSION_1_8
        targetCompatibility JavaVersion.VERSION_1_8
    }

    packagingOptions {
        exclude 'META-INF/core_debug.kotlin_module'
    }
}

dependencies {
<<<<<<< HEAD
    api project(':bypass')
=======
    implementation project(':bypass')
    implementation "com.google.code.gson:gson:${versions.gson}"
    implementation "androidx.browser:browser:${versions.androidx}"
    implementation "androidx.room:room-runtime:${versions.room}"
    implementation "androidx.constraintlayout:constraintlayout:${versions.constraintLayout}"
    implementation "com.android.support:palette-v7:${versions.supportLibrary}"
    implementation "com.android.support:support-dynamic-animation:${versions.supportLibrary}"
    implementation "com.github.bumptech.glide:glide:${versions.glide}"
    implementation "com.squareup.okhttp3:okhttp:${versions.okhttp}"
    implementation "com.squareup.okhttp3:logging-interceptor:${versions.okhttp}"
    implementation "org.jsoup:jsoup:${versions.jsoup}"
    implementation "org.jetbrains.kotlinx:kotlinx-coroutines-core:${versions.coroutines}"
    implementation "org.jetbrains.kotlinx:kotlinx-coroutines-android:${versions.coroutines}"
>>>>>>> 942275cc
    kapt "com.github.bumptech.glide:compiler:${versions.glide}"
    kapt "com.google.dagger:dagger-compiler:${versions.dagger}"
}

kapt {
    useBuildCache = true
<<<<<<< HEAD
    correctErrorTypes true
=======
>>>>>>> 942275cc
}

androidExtensions {
    experimental = true
}<|MERGE_RESOLUTION|>--- conflicted
+++ resolved
@@ -67,10 +67,7 @@
 }
 
 dependencies {
-<<<<<<< HEAD
     api project(':bypass')
-=======
-    implementation project(':bypass')
     implementation "com.google.code.gson:gson:${versions.gson}"
     implementation "androidx.browser:browser:${versions.androidx}"
     implementation "androidx.room:room-runtime:${versions.room}"
@@ -83,17 +80,13 @@
     implementation "org.jsoup:jsoup:${versions.jsoup}"
     implementation "org.jetbrains.kotlinx:kotlinx-coroutines-core:${versions.coroutines}"
     implementation "org.jetbrains.kotlinx:kotlinx-coroutines-android:${versions.coroutines}"
->>>>>>> 942275cc
     kapt "com.github.bumptech.glide:compiler:${versions.glide}"
     kapt "com.google.dagger:dagger-compiler:${versions.dagger}"
 }
 
 kapt {
     useBuildCache = true
-<<<<<<< HEAD
     correctErrorTypes true
-=======
->>>>>>> 942275cc
 }
 
 androidExtensions {
