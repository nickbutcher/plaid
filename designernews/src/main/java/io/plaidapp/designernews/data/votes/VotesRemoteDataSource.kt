--- conflicted
+++ resolved
@@ -16,22 +16,17 @@
 
 package io.plaidapp.designernews.data.votes
 
-<<<<<<< HEAD
-import androidx.work.*
-=======
-import android.provider.SyncStateContract
-import androidx.work.*
-import androidx.work.impl.model.WorkTypeConverters.StateIds.SUCCEEDED
->>>>>>> cd61a854
+import androidx.work.Constraints
+import androidx.work.NetworkType
+import androidx.work.OneTimeWorkRequestBuilder
+import androidx.work.WorkInfo
+import androidx.work.WorkManager
+import androidx.work.workDataOf
 import io.plaidapp.core.data.Result
 import io.plaidapp.designernews.data.votes.model.UpvoteCommentRequest
 import io.plaidapp.core.util.safeApiCall
-<<<<<<< HEAD
 import io.plaidapp.designernews.data.api.DesignerNewsService
 import io.plaidapp.designernews.worker.UpvoteStoryWorker
-=======
-import io.plaidapp.designernews.worker.UpvoteStory
->>>>>>> cd61a854
 import io.plaidapp.designernews.worker.KEY_STORY_ID
 import io.plaidapp.designernews.worker.KEY_USER_ID
 import java.io.IOException
@@ -40,8 +35,10 @@
 /**
  * Class that works with the Designer News API to up/down vote comments and stories
  */
-class VotesRemoteDataSource @Inject constructor(private val service: DesignerNewsService,
-                                                private val workManager: WorkManager) {
+class VotesRemoteDataSource @Inject constructor(
+    private val service: DesignerNewsService,
+    private val workManager: WorkManager
+) {
 
     suspend fun upvoteStory(storyId: Long, userId: Long) = safeApiCall(
         call = { requestUpvoteStory(storyId, userId) },
@@ -49,21 +46,6 @@
     )
 
     private suspend fun requestUpvoteStory(storyId: Long, userId: Long): Result<Unit> {
-<<<<<<< HEAD
-=======
-//        val request = UpvoteStoryRequest(storyId, userId)
-//        val response = service.upvoteStoryV2(request).await()
-//        return if (response.isSuccessful) {
-//            Result.Success(Unit)
-//        } else {
-//            Result.Error(
-//                IOException(
-//                    "Unable to upvote story ${response.code()} ${response.errorBody()?.string()}"
-//                )
-//            )
-//        }
-
->>>>>>> cd61a854
         val requestData = workDataOf(
                 KEY_STORY_ID to storyId,
                 KEY_USER_ID to userId)
@@ -72,19 +54,11 @@
                 .setRequiredNetworkType(NetworkType.CONNECTED)
                 .build()
 
-<<<<<<< HEAD
         val request = OneTimeWorkRequestBuilder<UpvoteStoryWorker>()
-=======
-        val request = OneTimeWorkRequestBuilder<UpvoteStory>()
->>>>>>> cd61a854
                 .setConstraints(constraints)
                 .setInputData(requestData)
                 .build()
 
-<<<<<<< HEAD
-=======
-        val workManager =WorkManager.getInstance()
->>>>>>> cd61a854
         workManager.enqueue(request).result.get()
 
         val workInfo = workManager.getWorkInfoById(request.id).get()
